# Byte-compiled / optimized / DLL files
__pycache__/
*.py[cod]

# C extensions
*.so

# Distribution / packaging
.Python
env/
build/
develop-eggs/
dist/
downloads/
eggs/
lib/
lib64/
parts/
sdist/
var/
*.egg-info/
.installed.cfg
*.egg

# PyInstaller
#  Usually these files are written by a python script from a template
#  before PyInstaller builds the exe, so as to inject date/other infos into it.
*.manifest
*.spec

# Installer logs
pip-log.txt
pip-delete-this-directory.txt

# Unit test / coverage reports
htmlcov/
.tox/
.coverage
.cache
nosetests.xml
coverage.xml

# Translations
*.mo
*.pot

# Django stuff:
*.log

# Sphinx documentation
docs/_build/

# PyBuilder
target/

# Various IDEs
/.idea

# python-fitparse specific
FitSDK*
<<<<<<< HEAD
Pipfile
Pipfile.lock
=======
Pipfile.lock
Pipfile*
>>>>>>> 40fa2918
<|MERGE_RESOLUTION|>--- conflicted
+++ resolved
@@ -21,6 +21,8 @@
 *.egg-info/
 .installed.cfg
 *.egg
+Pipfile.lock
+Pipfile*
 
 # PyInstaller
 #  Usually these files are written by a python script from a template
@@ -57,11 +59,4 @@
 /.idea
 
 # python-fitparse specific
-FitSDK*
-<<<<<<< HEAD
-Pipfile
-Pipfile.lock
-=======
-Pipfile.lock
-Pipfile*
->>>>>>> 40fa2918
+FitSDK*