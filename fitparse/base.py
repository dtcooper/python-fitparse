#!/usr/bin/env python

import io
import os
import struct
import warnings

# Python 2 compat
try:
    num_types = (int, float, long)
except NameError:
    num_types = (int, float)

from fitparse.processors import FitFileDataProcessor
from fitparse.profile import FIELD_TYPE_TIMESTAMP, MESSAGE_TYPES
from fitparse.records import (
    Crc, DevField, DataMessage, FieldData, FieldDefinition, DevFieldDefinition, DefinitionMessage,
    MessageHeader, BASE_TYPES, BASE_TYPE_BYTE,
)
from fitparse.utils import fileish_open, is_iterable, FitParseError, FitEOFError, FitCRCError, FitHeaderError


class DeveloperDataMixin(object):
    def __init__(self, *args, check_developer_data=True, **kwargs):
        self.check_developer_data = check_developer_data
        self.dev_types = {}

        super(DeveloperDataMixin, self).__init__(*args, **kwargs)

    def _append_dev_data_id(self, dev_data_index, application_id=None, fields=None):
        if fields is None:
            fields = {}

        # Note that nothing in the spec says overwriting an existing type is invalid
        self.dev_types[dev_data_index] = {
            'dev_data_index': dev_data_index,
            'application_id': application_id,
            'fields': fields
        }

    def add_dev_data_id(self, message):
        dev_data_index = message.get_raw_value('developer_data_index')
        application_id = message.get_raw_value('application_id')

        self._append_dev_data_id(dev_data_index, application_id)

    def _append_dev_field_description(self, dev_data_index, field_def_num, type=BASE_TYPE_BYTE, name=None,
                                      units=None, native_field_num=None):
        if dev_data_index not in self.dev_types:
            if self.check_developer_data:
                raise FitParseError("No such dev_data_index=%s found" % (dev_data_index))

            warnings.warn(
                "Dev type for dev_data_index=%s missing. Adding dummy dev type." % (dev_data_index)
            )
            self._append_dev_data_id(dev_data_index)

        self.dev_types[dev_data_index]["fields"][field_def_num] = DevField(
            dev_data_index=dev_data_index,
            def_num=field_def_num,
            type=type,
            name=name,
            units=units,
            native_field_num=native_field_num
        )

    def add_dev_field_description(self, message):
        dev_data_index = message.get_raw_value('developer_data_index')
        field_def_num = message.get_raw_value('field_definition_number')
        base_type_id = message.get_raw_value('fit_base_type_id')
        field_name = message.get_raw_value('field_name') or "unnamed_dev_field_%s" % field_def_num
        units = message.get_raw_value("units")
        native_field_num = message.get_raw_value('native_field_num')

        if dev_data_index not in self.dev_types:
            if self.check_developer_data:
                raise FitParseError("No such dev_data_index=%s found" % (dev_data_index))

            warnings.warn(
                "Dev type for dev_data_index=%s missing. Adding dummy dev type." % (dev_data_index)
            )
            self._append_dev_data_id(dev_data_index)

        fields = self.dev_types[int(dev_data_index)]['fields']

        # Note that nothing in the spec says overwriting an existing field is invalid
        fields[field_def_num] = DevField(
            dev_data_index=dev_data_index,
            def_num=field_def_num,
            type=BASE_TYPES[base_type_id],
            name=field_name,
            units=units,
            native_field_num=native_field_num
        )

    def get_dev_type(self, dev_data_index, field_def_num):
        if dev_data_index not in self.dev_types:
            if self.check_developer_data:
                raise FitParseError(
                    "No such dev_data_index=%s found when looking up field %s" % (dev_data_index, field_def_num)
                )

            warnings.warn(
                "Dev type for dev_data_index=%s missing. Adding dummy dev type." % (dev_data_index)
            )
            self._append_dev_data_id(dev_data_index)

        dev_type = self.dev_types[dev_data_index]

        if field_def_num not in dev_type['fields']:
            if self.check_developer_data:
                raise FitParseError(
                    "No such field %s for dev_data_index %s" % (field_def_num, dev_data_index)
                )

            warnings.warn(
                "Field %s for dev_data_index %s missing. Adding dummy field." % (field_def_num, dev_data_index)
            )
            self._append_dev_field_description(
                dev_data_index=dev_data_index,
                field_def_num=field_def_num
            )

        return dev_type['fields'][field_def_num]


class FitFileDecoder(DeveloperDataMixin):
    """Basic decoder for fit files"""

    def __init__(self, fileish, *args, check_crc=True, data_processor=None, **kwargs):
        self._file = fileish_open(fileish, 'rb')

        self.check_crc = check_crc
        self._crc = None

        # Get total filesize
        self._file.seek(0, os.SEEK_END)
        self._filesize = self._file.tell()
        self._file.seek(0, os.SEEK_SET)

        # Start off by parsing the file header (sets initial attribute values)
        self._parse_file_header()

        super(FitFileDecoder, self).__init__(*args, **kwargs)

    def __del__(self):
        self.close()

    def close(self):
        if hasattr(self, "_file") and self._file and hasattr(self._file, "close"):
            self._file.close()
            self._file = None

    def __enter__(self):
        return self

    def __exit__(self, *_):
        self.close()

    ##########
    # Private low-level utility methods for reading of fit file

    def _read(self, size):
        if size <= 0:
            return None
        data = self._file.read(size)
        if size != len(data):
            raise FitEOFError("Tried to read %d bytes from .FIT file but got %d" % (size, len(data)))

        if self.check_crc:
            self._crc.update(data)
        self._bytes_left -= len(data)
        return data

    def _read_struct(self, fmt, endian='<', data=None, always_tuple=False):
        fmt_with_endian = endian + fmt
        size = struct.calcsize(fmt_with_endian)
        if size <= 0:
            raise FitParseError("Invalid struct format: %s" % fmt_with_endian)

        if data is None:
            data = self._read(size)

        unpacked = struct.unpack(fmt_with_endian, data)
        # Flatten tuple if it's got only one value
        return unpacked if (len(unpacked) > 1) or always_tuple else unpacked[0]

    def _read_and_assert_crc(self, allow_zero=False):
        # CRC Calculation is little endian from SDK
        # TODO - How to handle the case of unterminated file? Error out and have user retry with check_crc=false?
        crc_computed, crc_read = self._crc.value, self._read_struct(Crc.FMT)
        if not self.check_crc:
            return
        if crc_computed == crc_read or (allow_zero and crc_read == 0):
            return
        raise FitCRCError('CRC Mismatch [computed: %s, read: %s]' % (
            Crc.format(crc_computed), Crc.format(crc_read)))

    ##########
    # Private Data Parsing Methods

    def _parse_file_header(self):

        # Initialize data
        self._accumulators = {}
        self._bytes_left = -1
        self._complete = False
        self._compressed_ts_accumulator = 0
        self._crc = Crc()
        self._local_mesgs = {}

        header_data = self._read(12)
        if header_data[8:12] != b'.FIT':
            raise FitHeaderError("Invalid .FIT File Header")

        # Larger fields are explicitly little endian from SDK
        header_size, protocol_ver_enc, profile_ver_enc, data_size = self._read_struct('2BHI4x', data=header_data)

        # Decode the same way the SDK does
        self.protocol_version = float("%d.%d" % (protocol_ver_enc >> 4, protocol_ver_enc & ((1 << 4) - 1)))
        self.profile_version = float("%d.%d" % (profile_ver_enc / 100, profile_ver_enc % 100))

        # Consume extra header information
        extra_header_size = header_size - 12
        if extra_header_size > 0:
            # Make sure extra field in header is at least 2 bytes to calculate CRC
            if extra_header_size < 2:
                raise FitHeaderError('Irregular File Header Size')

            # Consume extra two bytes of header and check CRC
            self._read_and_assert_crc(allow_zero=True)

            # Consume any extra bytes, since header size "may be increased in
            # "future to add additional optional information" (from SDK)
            self._read(extra_header_size - 2)

        # After we've consumed the header, set the bytes left to be read
        self._bytes_left = data_size

    def _parse_message(self):
        # When done, calculate the CRC and return None
        if self._bytes_left <= 0:
            # Don't assert CRC if requested not
            if not self._complete and self.check_crc:
                self._read_and_assert_crc()

            if self._file.tell() >= self._filesize:
                self._complete = True
                self.close()
                return None

            # Still have data left in the file - assuming chained fit files
            self._parse_file_header()
            return self._parse_message()

        header = self._parse_message_header()

        if header.is_definition:
            message = self._parse_definition_message(header)
        else:
            message = self._parse_data_message(header)
            if message.mesg_type is not None:
                if message.mesg_type.name == 'developer_data_id':
                    self.add_dev_data_id(message)
                elif message.mesg_type.name == 'field_description':
                    self.add_dev_field_description(message)

        return message

    def _parse_message_header(self):
        header = self._read_struct('B')

        if header & 0x80:  # bit 7: Is this record a compressed timestamp?
            return MessageHeader(
                is_definition=False,
                is_developer_data=False,
                local_mesg_num=(header >> 5) & 0x3,  # bits 5-6
                time_offset=header & 0x1F,  # bits 0-4
            )
        else:
            return MessageHeader(
                is_definition=bool(header & 0x40),  # bit 6
                is_developer_data=bool(header & 0x20), # bit 5
                local_mesg_num=header & 0xF,  # bits 0-3
                time_offset=None,
            )

    def _parse_definition_message(self, header):
        # Read reserved byte and architecture byte to resolve endian
        endian = '>' if self._read_struct('xB') else '<'
        # Read rest of header with endian awareness
        global_mesg_num, num_fields = self._read_struct('HB', endian=endian)
        mesg_type = MESSAGE_TYPES.get(global_mesg_num)
        field_defs = []

        for n in range(num_fields):
            field_def_num, field_size, base_type_num = self._read_struct('3B', endian=endian)
            # Try to get field from message type (None if unknown)
            field = mesg_type.fields.get(field_def_num) if mesg_type else None
            base_type = BASE_TYPES.get(base_type_num, BASE_TYPE_BYTE)

            if (field_size % base_type.size) != 0:
                warnings.warn(
                    "Invalid field size %d for field '%s' of type '%s' (expected a multiple of %d); falling back to byte encoding." % (
                    field_size, field.name, base_type.name, base_type.size)
                )
                base_type = BASE_TYPE_BYTE

            # If the field has components that are accumulators
            # start recording their accumulation at 0
            if field and field.components:
                for component in field.components:
                    if component.accumulate:
                        accumulators = self._accumulators.setdefault(global_mesg_num, {})
                        accumulators[component.def_num] = 0

            field_defs.append(FieldDefinition(
                field=field,
                def_num=field_def_num,
                base_type=base_type,
                size=field_size,
            ))

        dev_field_defs = []
        if header.is_developer_data:
            num_dev_fields = self._read_struct('B', endian=endian)
            for n in range(num_dev_fields):
                field_def_num, field_size, dev_data_index = self._read_struct('3B', endian=endian)
                field = self.get_dev_type(dev_data_index, field_def_num)
                dev_field_defs.append(DevFieldDefinition(
                    field=field,
                    dev_data_index=dev_data_index,
                    def_num=field_def_num,
                    size=field_size
                  ))

        def_mesg = DefinitionMessage(
            header=header,
            endian=endian,
            mesg_type=mesg_type,
            mesg_num=global_mesg_num,
            field_defs=field_defs,
            dev_field_defs=dev_field_defs,
        )
        self._local_mesgs[header.local_mesg_num] = def_mesg
        return def_mesg

    def _parse_raw_values_from_data_message(self, def_mesg):
        # Go through mesg's field defs and read them
        raw_values = []
        for field_def in def_mesg.field_defs + def_mesg.dev_field_defs:
            base_type = field_def.base_type
            is_byte = base_type.name == 'byte'
            # Struct to read n base types (field def size / base type size)
            struct_fmt = str(int(field_def.size / base_type.size)) + base_type.fmt

            # Extract the raw value, ask for a tuple if it's a byte type
            try:
                raw_value = self._read_struct(
                    struct_fmt, endian=def_mesg.endian, always_tuple=is_byte,
                )
            except FitEOFError:
<<<<<<< HEAD
                # file was suddenly terminated, usually due to
                print("File was terminated unexpectedly, some data will not be loaded.")
=======
                # file was suddenly terminated
                warnings.warn("File was terminated unexpectedly, some data will not be loaded.")
>>>>>>> 3225b94c
                break

            # If the field returns with a tuple of values it's definitely an
            # oddball, but we'll parse it on a per-value basis it.
            # If it's a byte type, treat the tuple as a single value
            if isinstance(raw_value, tuple) and not is_byte:
                raw_value = tuple(base_type.parse(rv) for rv in raw_value)
            else:
                # Otherwise, just scrub the singular value
                raw_value = base_type.parse(raw_value)

            raw_values.append(raw_value)
        return raw_values

    @staticmethod
    def _resolve_subfield(field, def_mesg, raw_values):
        # Resolve into (field, parent) ie (subfield, field) or (field, None)
        if field.subfields:
            for sub_field in field.subfields:
                # Go through reference fields for this sub field
                for ref_field in sub_field.ref_fields:
                    # Go through field defs AND their raw values
                    for field_def, raw_value in zip(def_mesg.field_defs, raw_values):
                        # If there's a definition number AND raw value match on the
                        # reference field, then we return this subfield
                        if (field_def.def_num == ref_field.def_num) and (ref_field.raw_value == raw_value):
                            return sub_field, field
        return field, None

    def _apply_scale_offset(self, field, raw_value):
        # Apply numeric transformations (scale+offset)
        if isinstance(raw_value, tuple):
            # Contains multiple values, apply transformations to all of them
            return tuple(self._apply_scale_offset(field, x) for x in raw_value)
        elif isinstance(raw_value, num_types):
            if field.scale:
                raw_value = float(raw_value) / field.scale
            if field.offset:
                raw_value = raw_value - field.offset
        return raw_value

    @staticmethod
    def _apply_compressed_accumulation(raw_value, accumulation, num_bits):
        max_value = (1 << num_bits)
        max_mask = max_value - 1
        base_value = raw_value + (accumulation & ~max_mask)

        if raw_value < (accumulation & max_mask):
            base_value += max_value

        return base_value

    def _parse_data_message_components(self, header):
        def_mesg = self._local_mesgs.get(header.local_mesg_num)
        if not def_mesg:
            raise FitParseError('Got data message with invalid local message type %d' % (
                header.local_mesg_num))

        raw_values = self._parse_raw_values_from_data_message(def_mesg)
        field_datas = []  # TODO: I don't love this name, update on DataMessage too

        # TODO: Maybe refactor this and make it simpler (or at least broken
        #       up into sub-functions)
        for field_def, raw_value in zip(def_mesg.field_defs + def_mesg.dev_field_defs, raw_values):
            field, parent_field = field_def.field, None
            if field:
                field, parent_field = self._resolve_subfield(field, def_mesg, raw_values)

                # Resolve component fields
                if field.components:
                    for component in field.components:
                        # Render its raw value
                        try:
                            cmp_raw_value = component.render(raw_value)
                        except ValueError:
                            continue

                        # Apply accumulated value
                        if component.accumulate and cmp_raw_value is not None:
                            accumulator = self._accumulators[def_mesg.mesg_num]
                            cmp_raw_value = self._apply_compressed_accumulation(
                                cmp_raw_value, accumulator[component.def_num], component.bits,
                            )
                            accumulator[component.def_num] = cmp_raw_value

                        # Apply scale and offset from component, not from the dynamic field
                        # as they may differ
                        cmp_raw_value = self._apply_scale_offset(component, cmp_raw_value)

                        # Extract the component's dynamic field from def_mesg
                        cmp_field = def_mesg.mesg_type.fields[component.def_num]

                        # Resolve a possible subfield
                        cmp_field, cmp_parent_field = self._resolve_subfield(cmp_field, def_mesg, raw_values)
                        cmp_value = cmp_field.render(cmp_raw_value)

                        # Plop it on field_datas
                        field_datas.append(
                            FieldData(
                                field_def=None,
                                field=cmp_field,
                                parent_field=cmp_parent_field,
                                value=cmp_value,
                                raw_value=cmp_raw_value,
                            )
                        )

                # TODO: Do we care about a base_type and a resolved field mismatch?
                # My hunch is we don't
                value = self._apply_scale_offset(field, field.render(raw_value))
            else:
                value = raw_value

            # Update compressed timestamp field
            if (field_def.def_num == FIELD_TYPE_TIMESTAMP.def_num) and (raw_value is not None):
                self._compressed_ts_accumulator = raw_value

            field_datas.append(
                FieldData(
                    field_def=field_def,
                    field=field,
                    parent_field=parent_field,
                    value=value,
                    raw_value=raw_value,
                )
            )

        # Apply timestamp field if we got a header
        if header.time_offset is not None:
            ts_value = self._compressed_ts_accumulator = self._apply_compressed_accumulation(
                header.time_offset, self._compressed_ts_accumulator, 5,
            )
            field_datas.append(
                FieldData(
                    field_def=None,
                    field=FIELD_TYPE_TIMESTAMP,
                    parent_field=None,
                    value=FIELD_TYPE_TIMESTAMP.render(ts_value),
                    raw_value=ts_value,
                )
            )

        return header, def_mesg, field_datas

    def _parse_data_message(self, header):
        header, def_mesg, field_datas = self._parse_data_message_components(header)
        return DataMessage(header=header, def_mesg=def_mesg, fields=field_datas)

    @staticmethod
    def _should_yield(message, with_definitions, names):
        if not message:
            return False
        if with_definitions or message.type == 'data':
            # name arg is None we return all
            if names is None:
                return True
            elif (message.name in names) or (message.mesg_num in names):
                return True
        return False

    @staticmethod
    def _make_set(obj):
        if obj is None:
            return None

        if is_iterable(obj):
            return set(obj)
        else:
            return set((obj,))

    ##########
    # Public API

    def get_messages(self, name=None, with_definitions=False, as_dict=False):
        if with_definitions:  # with_definitions implies as_dict=False
            as_dict = False

        names = self._make_set(name)

        while not self._complete:
            message = self._parse_message()
            if self._should_yield(message, with_definitions, names):
                yield message.as_dict() if as_dict else message

    def __iter__(self):
        return self.get_messages()


class CacheMixin(object):
    """Add message caching to the FitFileDecoder"""

    def __init__(self, *args, **kwargs):
        super(CacheMixin, self).__init__(*args, **kwargs)
        self._messages = []

    def _parse_message(self):
        self._messages.append(super(CacheMixin, self)._parse_message())
        return self._messages[-1]

    def get_messages(self, name=None, with_definitions=False, as_dict=False):
        if with_definitions:  # with_definitions implies as_dict=False
            as_dict = False

        names = self._make_set(name)

        # Yield all parsed messages first
        for message in self._messages:
            if self._should_yield(message, with_definitions, names):
                yield message.as_dict() if as_dict else message

        for message in super(CacheMixin, self).get_messages(names, with_definitions, as_dict):
            yield message

    @property
    def messages(self):
        return list(self.get_messages())

    def parse(self):
        while self._parse_message():
            pass


class DataProcessorMixin(object):
    """Add data processing to the FitFileDecoder"""

    def __init__(self, *args, **kwargs):
        self._processor = kwargs.pop("data_processor", None) or FitFileDataProcessor()
        super(DataProcessorMixin, self).__init__(*args, **kwargs)

    def _parse_data_message(self, header):
        header, def_mesg, field_datas = self._parse_data_message_components(header)

        # Apply data processors
        for field_data in field_datas:
            # Apply type name processor
            self._processor.run_type_processor(field_data)
            self._processor.run_field_processor(field_data)
            self._processor.run_unit_processor(field_data)

        data_message = DataMessage(header=header, def_mesg=def_mesg, fields=field_datas)
        self._processor.run_message_processor(data_message)

        return data_message


class UncachedFitFile(DataProcessorMixin, FitFileDecoder):
    """FitFileDecoder with data processing"""

    def __init__(self, fileish, *args, check_crc=True, data_processor=None, **kwargs):
        # Ensure all optional params are passed as kwargs
        super(UncachedFitFile, self).__init__(
            fileish,
            *args,
            check_crc=check_crc,
            data_processor=data_processor,
            **kwargs
        )


class FitFile(CacheMixin, UncachedFitFile):
    """FitFileDecoder with caching and data processing"""
    pass



# TODO: Create subclasses like Activity and do per-value monkey patching
# for example local_timestamp to adjust timestamp on a per-file basis<|MERGE_RESOLUTION|>--- conflicted
+++ resolved
@@ -360,13 +360,8 @@
                     struct_fmt, endian=def_mesg.endian, always_tuple=is_byte,
                 )
             except FitEOFError:
-<<<<<<< HEAD
-                # file was suddenly terminated, usually due to
-                print("File was terminated unexpectedly, some data will not be loaded.")
-=======
                 # file was suddenly terminated
                 warnings.warn("File was terminated unexpectedly, some data will not be loaded.")
->>>>>>> 3225b94c
                 break
 
             # If the field returns with a tuple of values it's definitely an
